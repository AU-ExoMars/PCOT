# Getting started with PCOT

<<<<<<< HEAD
This page is a gentle introduction to PCOT's user interface elements,
and will walk you through loading image data and performing some
simple manipulations.

!!! alert-danger ""
    Be aware that this is very much an early version and there are 
    no doubt a lot of serious problems!
=======
@@@ danger
Be aware that this is very much an early version and there are 
no doubt a lot of serious problems!
@@@
>>>>>>> 342d6109
        
## Introduction to the UI

The image below shows the PCOT interface (with some extra information in red).

![!The PCOT user interface](app.png)

The window is divided into several areas:

* At the top, the **input buttons** each open one of PCOT's input windows.
These describe how information is read into PCOT.
* Below this and to the left is the **node tab area**, which will be empty
on startup. Double-clicking on a node in the graph (see below) will
open a tab for that node, allowing you to view it and edit its parameters.
* To the right of the tab area is the **graph**. This shows the nodes in
the document and their connections.
* To the right of the graph is the **palette**. Clicking on a button in
the palette will add a node of the given type to the graph.
* At the bottom is the **log area** and a set of
[global controls](globalcontrols.md).

### Selecting in the graph

When you open the program, the first thing you will see is a graph containing
a single *input* node, with no nodes open. You can select a node in the graph
by clicking on it, or by dragging a box which intersects the node.
A selected node will be tinted blue.

### Opening a node's tab for editing
Double-clicking on a node will open that node's tab for editing.
If you double-click on the *input* node, it will turn a dark cyan colour
and the node's tab will appear on the left:

![!An open but unused input node](inputopen.png)

The node is cyan because the currently selected tab's node is tinted green,
and the node is already tinted blue because it is selected. There are 
two selection models:

* Multiple nodes can be selected in the graph; these are tinted blue.
* A single node's tab can be open and currently being edited, this node
is tinted green in the graph.
* Nodes which are both being edited and are selected are tinted cyan.

## Canvases

Most nodes use a **canvas** to display some bands of an image as RGB.
This will take up a large proportion of their tab - in some cases
(such as *input*) all of it, with no other controls. It is worth discussing
in some detail.

The main area of the canvas is blue if no image is currently input. 
You can pan the canvas using the scroll bars at the edge, and zoom with
the mouse wheel. The button at bottom right will reset to show the entire
image.




Above the canvas itself are three combo boxes which determine the image
*mapping* : how the bands within the (probably) multispectral image map onto
RGB channels for viewing. Each band in the combo box shows the input number, a
colon, and typically the name, position or wavelength of the band. Exactly
what is shown depends on the image being loaded and the Caption [global
control](globalcontrols.md).

It is also possible to save the RGB-mapped image as a PNG, and show any
regions of interest which have been added to the image.


## Loading an image

For now, we will load an RGB image into PCOT. Clicking on the *Input 0*
button at the top of the main window will open the first of the four
input's editor window. This will show a number of buttons, one for each
input method. Click on RGB, and the window will show that input's 
RGB method settings and select the RGB method as being active (see below).
Using the
directory tree widget, double-click any image file (PNG or RGB). The
canvas on the right-hand side will show the image selected, and you can
modify how the RGB channels are mapped using the three source widgets
as described above. Here, the widgets will just hold "R", "G" and "B"
as the source band names, because this is an RGB image source.

![!An open RGB input|inputrgb](inputrgb.png)


At the bottom right of the image are three **source indicators**: these
show what bands within which inputs were used to generate the canvas
image. They should show something like

    [0:R][0:G][0:B]
    
meaning that the red channel was generated from the band labelled "R" in
input 0, and so on.

## Manipulating an image

Let's perform a simple manipulation on an RGB image. It's not what PCOT
is for, but it will demonstrate some of the principles without requiring
actual multispectral data. In this example, we'll generate a "red/green
slope" image (which is pretty meaningless). 

* Start PCOT and load an image into input 0 as before, by clicking on
the Input 0 button, selecting RGB and double-clicking on an image file.
* Double-click on the *input 0* node in the graph - instances of this node
bring input 0 into the graph.
* Click on *expr* in the palette (on the right) to create an expression
evaluation node.
* Drag a connection from the output of *input 0* to the *a* input
of *expr*
* Double-click on the *expr* node to open its tab for editing

We now have an input feeding into an expression evaluator, which we can
edit. First, let's just see one band.
Click in the *expr* tab's expression box: this is the box which
says "Enter expression here...". Enter the string

    a$R
    
This says "select band *R* from input *a*" - "R" is the name given to
the red channel in RGB images (in multispectral images we typically
use wavelengths on the right-hand side of the ```$``` operator, such as
```a$640```).

Press "Run" in the node's tab. You should now see a monochrome image in the
node's canvas: the result of the calculation, containing only the red channel.
Now change the expression to

    a$R - a$G
    
and press "Run". This will set each pixel to the result of subtracting the
green value for that pixel from the red value, giving us our
"red/green slope." You will probably see quite a
mess, because the canvas expects data between 0 and 1 and some of the pixels
will probably be negative. We need to normalise the image to that range.
Change the expression to 

    norm(a$R - a$G)
    
and press "Run" again to see the final result.

Note that the source indicators in the bottom left of the image are now
displaying something like

    [0:G&0:R][0:G&0:R][0:G&0:R]
    
This indicates that all three RGB channels shown in the canvas are getting
their data from both the R and G bands of input 0.

## Getting help

### Nodes
Inside the PCOT app there are three ways to get help on a node:

* Double-clicking on the little blue box in the top right
corner of that node in the graph,
* Using the right-click context menu on a node,
* Using the right-click context menu on a button in the palette.

The node help texts are also available
in the [automatically generated documentation](/autodocs). If this isn't
enough, don't hesitate to contact the Aberystwyth team.

### Expressions
Doing the above on an *expr* node will tell you what
operations, functions and properties are available. This text is also
available in the automatically generated [documentation for this
node](/autodocs/expr). 

You can also get help on properties and functions by 
right clicking in the log box at the bottom and selecting the appropriate
option. Inside the expression box in the *expr* node, you can right-click
on most things and ask for help.

## Other image formats

The examples above use RGB images, which aren't much use for real work.
Other image formats are available:
* ENVI images
* "multiband" images (multiple monochrome PNG images, one per band)
* PDS4 products (work in progress)

## Loading an ENVI image
ENVI images consists of a header (.hdr) file and the actual data (.dat) file. Currently PCOT can only load
ENVI files which are 32-bit floating point, BSQ (band sequential) interleaved. To load ENVI, open an input
and click the ENVI button. A dialog will appear which is very similar to the [RGB file dialog above](#inputrgb), 
but showing ENVI header files instead of image files. Double-click on such a file to load its associated data,
which is assumed to be in the same directory with the same name. Filter name and wavelength information will be taken
from the file.

## Loading a "multiband" image

Sometimes data is provided as a set of monochrome PNG files, although this is clearly far from ideal.
In this case we need to tell PCOT how to work out which filter is being used for each file. Again, we open
the dialog by clicking on an input button and clicking the appropriate method - "Multifile" in this case. This
will open the ENVI dialog, which is rather more complex than the RGB or ENVI dialogs:

![!An open ENVI input|inputenvi](inputenvi.png)


* Click get directory
* In the new dialog, select a directory containing .hdr and their accompanying .dat files, and click "select folder"
* A lot of files will appear in the Files box.
* Select PANCAM or AUPE
* Write an appropriate pattern if the default is not appropriate
* Double click images to preview them. If they are dark, select an appropriate multiplier and double-click again.
* Click in image checkboxes to select them; images will be added to the selected files.<|MERGE_RESOLUTION|>--- conflicted
+++ resolved
@@ -1,19 +1,13 @@
 # Getting started with PCOT
 
-<<<<<<< HEAD
 This page is a gentle introduction to PCOT's user interface elements,
 and will walk you through loading image data and performing some
 simple manipulations.
 
-!!! alert-danger ""
-    Be aware that this is very much an early version and there are 
-    no doubt a lot of serious problems!
-=======
 @@@ danger
 Be aware that this is very much an early version and there are 
 no doubt a lot of serious problems!
 @@@
->>>>>>> 342d6109
         
 ## Introduction to the UI
 
