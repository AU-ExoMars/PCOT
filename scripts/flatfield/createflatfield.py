#!/usr/bin/env python

"""
Each directory contains images for a single filter. The images we are
interested in for creating flat fields are those captured at 80% saturation,
of which there are 10.
<<<<<<< HEAD
=======

These are averaged into a single image per band, and these are then composed
into a single multiband image. If any pixel in any of the input images 
is saturated, the output pixel is marked as saturated in that band. If the
uncertainty of that pixel is zero, all the input images had a saturated
pixel.

>>>>>>> 2ab4f2b4
"""


import re
from typing import Dict,List
from os import listdir
from os.path import isfile, isdir, join
<<<<<<< HEAD

import pcot
=======
import numpy as np

import pcot
from pcot import dq
>>>>>>> 2ab4f2b4
from pcot.datum import Datum
from pcot.filters import Filter,getFilter,loadFilterSet
from pcot.sources import MultiBandSource, Source, StringExternal
from pcot.utils.archive import FileArchive
from pcot.utils.datumstore import DatumStore
from pcot.dataformats import load
from pcot.dataformats.raw import RawLoader
from pcot.dataformats import envi
import pcot.datumfuncs as df

pcot.setup()

# this is the training set of filters, filter wheel 1 (geometry)
pcot.filters.loadFilterSet("training-geom","training1.csv")

# set up a raw loader
loader = RawLoader(format=RawLoader.UINT16,width=1024,height=1024,bigendian=True,
    rot=90,offset=48)
    

OUTPUT = "flatfield.parc"



# Step 1 - create the file lists, one for each filter. These are keyed by
# filter position e.g. "R3"

def gen_file_lists() -> Dict[str,List]:
    """Find image directories, and find 10 files with the same exposure in each."""
    out = {}
<<<<<<< HEAD
    
    regex = re.compile(r"[0-9]{8}_[0-9]{6}_WAC.*_(?P<pos>(L|R)[0-9]+)_.*")
    for f in listdir("."):
         if isdir(f):
            m = regex.match(f)
            if m is not None:
                # we have a directory name that matches; now get the files therein.
                pos = m['pos']
                # store a tuple of dir and files
                out[pos] = (f,get_file_list(f,pos))

    return out                
                

def get_file_list(dir,pos)-> List[str]:
    """Given a directory, return a list of the files we should process. There should be 10 at the same exposure."""
    
=======
    
    regex = re.compile(r"[0-9]{8}_[0-9]{6}_WAC.*_(?P<pos>(L|R)[0-9]+)_.*")
    for f in listdir("."):
         if isdir(f):
            m = regex.match(f)
            if m is not None:
                # we have a directory name that matches; now get the files therein.
                pos = m['pos']
                # store a tuple of dir and files
                out[pos] = (f,get_file_list(f,pos))

    return out                
                

def get_file_list(dir,pos)-> List[str]:
    """Given a directory, return a list of the files we should process. There should be 10 at the same exposure."""
    
>>>>>>> 2ab4f2b4
    # we go through the files, keeping a dict of time->fileswiththattime
    filesbytime = {}
    # annoyingly the date and position formats are different from in the directory names!
    regex = re.compile(r"[0-9]{6}_[0-9]{6}_Training Model-(?P<pos>(L|R)[0-9]+)_\+[0-9]{3}_(?P<time>[0-9\.]+)m?s.*.bin")
    for f in listdir(dir):
        m = regex.match(f)
        if m is not None:
            t = m['time']
            pos2 = m['pos']
            # check the pos is the same
            if pos2[0] != pos[0] or int(pos2[1:]) != int(pos[1:]):
                raise Exception(f"Position {pos2} does not agree with {pos} given in the directory")
            if t not in filesbytime:
                filesbytime[t] = []
            filesbytime[t].append(f)
    
    # now return the list of files which has 10 entries
    for v in filesbytime.values():
        if len(v)==10:
            return v
            
    for k,v in filesbytime.items():
        print(k,len(v))

    raise Exception("cannot find a set of files with 10 exposures")
    return files
<<<<<<< HEAD
    

def process(pos, dir, lst):
    """For a position, process a list of files"""
    band_images = []
    print(f"{pos} has {len(lst)} filters")
    
    # irritatingly, the filters are named R1, R2, and not R01, R02..
=======
>>>>>>> 2ab4f2b4
    
    if len(pos)==2:
        pos = pos[0]+"0"+pos[1]

    filter = getFilter("training-geom",pos,search="pos")
    if filter.cwl == 0:
        raise Exception(f"cannot find filter {pos}")

    # load the files into one big image, getting the filters right
    print(lst)        
    img = load.multifile(dir,lst,
        filterpat=".*/[0-9]{6}_[0-9]{6}_Training Model-(?P<lens>(L|R))(?P<n>[0-9]+).*",
        mult=64,
        filterset="training-geom",
        rawloader=loader)

def process(pos, dir, lst):
    """For a position, process a list of files"""
    band_images = []
    print(f"{pos} has {len(lst)} filters")
    
<<<<<<< HEAD
    # greyscale that image - find the mean across all pixels -  which will aggregate uncertainties
    img = df.grey(img)

    print(df.min(img),df.max(img),df.mean(img),df.sd(img))


    # now divide the new 1-band image by the mean of all its pixels
    img = img/df.mean(img)
    
    print(df.min(img),df.max(img),df.mean(img),df.sd(img))
    print(img.get(Datum.IMG).wavelength(0))    
    return img
        

# run the process on every band
bands = []
for pos,v in gen_file_lists().items():
    if len(pos)==2:
        pos = pos[0]+"0"+pos[1]
    directory,lst = v
    bands.append(process(pos,directory,lst))
        
=======
    # irritatingly, the filters are named R1, R2, and not R01, R02..
    
    if len(pos)==2:
        pos = pos[0]+"0"+pos[1]

    filter = getFilter("training-geom",pos,search="pos")
    if filter.cwl == 0:
        raise Exception(f"cannot find filter {pos}")

    # load the files into one big image, getting the filters right
    print(lst)        
    img = load.multifile(dir,lst,
        filterpat=".*/[0-9]{6}_[0-9]{6}_Training Model-(?P<lens>(L|R))(?P<n>[0-9]+).*",
        bitdepth=10,
        filterset="training-geom",
        rawloader=loader)
        
    # now we want to set the SAT bit on all saturated pixels
    cube = img.get(Datum.IMG)
    # clear all the NOUNC bits
    cube.dq &= ~dq.NOUNC
    bitsToChange = np.where(cube.img == 1.0, dq.SAT, 0).astype(np.uint16)
    print(f"   {np.count_nonzero(bitsToChange)} pixels are saturated")
    cube.dq |= bitsToChange

    
    # greyscale that image - find the mean across all pixels -  which will aggregate uncertainties
    img = df.grey(img)

    print(f"Wavelength {img.get(Datum.IMG).wavelength(0)}")
    print(f"  As read: range({df.min(img)},{df.max(img)}), mean={df.mean(img)},sd={df.sd(img)}")


    # now divide the new 1-band image by the mean of all its pixels
    img = img/df.mean(img)
    
    print(f"  Result after div by mean range({df.min(img)},{df.max(img)}), mean={df.mean(img)},sd={df.sd(img)}")
    return img
        

# run the process on every band
bands = []
for pos,v in gen_file_lists().items():
    if len(pos)==2:
        pos = pos[0]+"0"+pos[1]
    directory,lst = v
    bands.append(process(pos,directory,lst))
        
>>>>>>> 2ab4f2b4
# merge all the images

img = df.merge(*bands)

# and write to a PARC

with FileArchive(OUTPUT,"w") as fa, DatumStore(fa) as a:
    a.writeDatum("main",img,description="Flat/darkfield data")

# and an ENVI (without uncertainty)

envi.write("flatfield_n.envi",img.get(Datum.IMG),"RWAC")
envi.write("flatfield_u.envi",df.uncertainty(img).get(Datum.IMG),"RWAC")<|MERGE_RESOLUTION|>--- conflicted
+++ resolved
@@ -4,8 +4,6 @@
 Each directory contains images for a single filter. The images we are
 interested in for creating flat fields are those captured at 80% saturation,
 of which there are 10.
-<<<<<<< HEAD
-=======
 
 These are averaged into a single image per band, and these are then composed
 into a single multiband image. If any pixel in any of the input images 
@@ -13,7 +11,6 @@
 uncertainty of that pixel is zero, all the input images had a saturated
 pixel.
 
->>>>>>> 2ab4f2b4
 """
 
 
@@ -21,15 +18,10 @@
 from typing import Dict,List
 from os import listdir
 from os.path import isfile, isdir, join
-<<<<<<< HEAD
-
-import pcot
-=======
 import numpy as np
 
 import pcot
 from pcot import dq
->>>>>>> 2ab4f2b4
 from pcot.datum import Datum
 from pcot.filters import Filter,getFilter,loadFilterSet
 from pcot.sources import MultiBandSource, Source, StringExternal
@@ -60,7 +52,6 @@
 def gen_file_lists() -> Dict[str,List]:
     """Find image directories, and find 10 files with the same exposure in each."""
     out = {}
-<<<<<<< HEAD
     
     regex = re.compile(r"[0-9]{8}_[0-9]{6}_WAC.*_(?P<pos>(L|R)[0-9]+)_.*")
     for f in listdir("."):
@@ -78,25 +69,6 @@
 def get_file_list(dir,pos)-> List[str]:
     """Given a directory, return a list of the files we should process. There should be 10 at the same exposure."""
     
-=======
-    
-    regex = re.compile(r"[0-9]{8}_[0-9]{6}_WAC.*_(?P<pos>(L|R)[0-9]+)_.*")
-    for f in listdir("."):
-         if isdir(f):
-            m = regex.match(f)
-            if m is not None:
-                # we have a directory name that matches; now get the files therein.
-                pos = m['pos']
-                # store a tuple of dir and files
-                out[pos] = (f,get_file_list(f,pos))
-
-    return out                
-                
-
-def get_file_list(dir,pos)-> List[str]:
-    """Given a directory, return a list of the files we should process. There should be 10 at the same exposure."""
-    
->>>>>>> 2ab4f2b4
     # we go through the files, keeping a dict of time->fileswiththattime
     filesbytime = {}
     # annoyingly the date and position formats are different from in the directory names!
@@ -123,7 +95,6 @@
 
     raise Exception("cannot find a set of files with 10 exposures")
     return files
-<<<<<<< HEAD
     
 
 def process(pos, dir, lst):
@@ -131,54 +102,6 @@
     band_images = []
     print(f"{pos} has {len(lst)} filters")
     
-    # irritatingly, the filters are named R1, R2, and not R01, R02..
-=======
->>>>>>> 2ab4f2b4
-    
-    if len(pos)==2:
-        pos = pos[0]+"0"+pos[1]
-
-    filter = getFilter("training-geom",pos,search="pos")
-    if filter.cwl == 0:
-        raise Exception(f"cannot find filter {pos}")
-
-    # load the files into one big image, getting the filters right
-    print(lst)        
-    img = load.multifile(dir,lst,
-        filterpat=".*/[0-9]{6}_[0-9]{6}_Training Model-(?P<lens>(L|R))(?P<n>[0-9]+).*",
-        mult=64,
-        filterset="training-geom",
-        rawloader=loader)
-
-def process(pos, dir, lst):
-    """For a position, process a list of files"""
-    band_images = []
-    print(f"{pos} has {len(lst)} filters")
-    
-<<<<<<< HEAD
-    # greyscale that image - find the mean across all pixels -  which will aggregate uncertainties
-    img = df.grey(img)
-
-    print(df.min(img),df.max(img),df.mean(img),df.sd(img))
-
-
-    # now divide the new 1-band image by the mean of all its pixels
-    img = img/df.mean(img)
-    
-    print(df.min(img),df.max(img),df.mean(img),df.sd(img))
-    print(img.get(Datum.IMG).wavelength(0))    
-    return img
-        
-
-# run the process on every band
-bands = []
-for pos,v in gen_file_lists().items():
-    if len(pos)==2:
-        pos = pos[0]+"0"+pos[1]
-    directory,lst = v
-    bands.append(process(pos,directory,lst))
-        
-=======
     # irritatingly, the filters are named R1, R2, and not R01, R02..
     
     if len(pos)==2:
@@ -227,7 +150,6 @@
     directory,lst = v
     bands.append(process(pos,directory,lst))
         
->>>>>>> 2ab4f2b4
 # merge all the images
 
 img = df.merge(*bands)
