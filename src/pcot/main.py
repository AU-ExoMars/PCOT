# The main function with command line parsing, setting up the UI.
# Run from both __main__ and from the "pcot" entry point script.

from pcot.utils.subcommands import maincommand,subcommand,argument,process
import pcot.app
import logging

logger = logging.getLogger(__name__)

@maincommand([argument("file",metavar="FILE",help="PCOT file to load",type=str,nargs="?")])
def mainfunc(args):
    pcot.app.run(args)
    

@subcommand(shortdesc="A test command")
def test(args):
    """Does testy things"""
    logger.debug("Test subcommand")
    print("This works")

def main():
<<<<<<< HEAD
    process()
=======
    """the main function: parses command line, loads any files specified,
    opens a mainwindow and runs its code."""
    global app

    app = QtWidgets.QApplication(sys.argv)
    app.setApplicationVersion(pcot.__fullversion__)  # this comes from the VERSION.txt file
    app.setApplicationName("PCOT")
    app.setOrganizationName('Aberystwyth University')
    app.setOrganizationDomain('aber.ac.uk')
    pcot.ui.setApp(app)

    parser = QCommandLineParser()
    parser.addHelpOption()
    parser.addVersionOption()
    parser.addPositionalArgument("file", "A PCOT document to open")
    logopt = QCommandLineOption(["l", "log"], "set debugging level", "loglevel", defaultValue="info")
    parser.addOption(logopt)

    parser.process(app)
    args = parser.positionalArguments()

    log = parser.value(logopt)
    logger.setLevel(log.upper())

    pcot.setup()

    # create a document either ab initio or from a file, depending on args and config.
    if len(args) > 0:
        doc = Document(args[0])
    else:
        loadfile = pcot.config.getDef('loadFile', fallback=None)
        if loadfile is not None:
            doc = Document(os.path.expanduser(loadfile))
        else:
            doc = Document()

    # Create an instance of a main window on that document
    # Autolayout not done by default - the user might have arranged things how they like.
    window = pcot.ui.mainwindow.MainUI(doc, doAutoLayout=False)
    window.saveFileName = doc.fileName

    # run the application until exit
    app.exec_()
    logger.info("Leaving app")
    pcot.config.save()

>>>>>>> dfe1b410

if __name__ == "__main__":
    main()
<|MERGE_RESOLUTION|>--- conflicted
+++ resolved
@@ -19,56 +19,8 @@
     print("This works")
 
 def main():
-<<<<<<< HEAD
     process()
-=======
-    """the main function: parses command line, loads any files specified,
-    opens a mainwindow and runs its code."""
-    global app
 
-    app = QtWidgets.QApplication(sys.argv)
-    app.setApplicationVersion(pcot.__fullversion__)  # this comes from the VERSION.txt file
-    app.setApplicationName("PCOT")
-    app.setOrganizationName('Aberystwyth University')
-    app.setOrganizationDomain('aber.ac.uk')
-    pcot.ui.setApp(app)
-
-    parser = QCommandLineParser()
-    parser.addHelpOption()
-    parser.addVersionOption()
-    parser.addPositionalArgument("file", "A PCOT document to open")
-    logopt = QCommandLineOption(["l", "log"], "set debugging level", "loglevel", defaultValue="info")
-    parser.addOption(logopt)
-
-    parser.process(app)
-    args = parser.positionalArguments()
-
-    log = parser.value(logopt)
-    logger.setLevel(log.upper())
-
-    pcot.setup()
-
-    # create a document either ab initio or from a file, depending on args and config.
-    if len(args) > 0:
-        doc = Document(args[0])
-    else:
-        loadfile = pcot.config.getDef('loadFile', fallback=None)
-        if loadfile is not None:
-            doc = Document(os.path.expanduser(loadfile))
-        else:
-            doc = Document()
-
-    # Create an instance of a main window on that document
-    # Autolayout not done by default - the user might have arranged things how they like.
-    window = pcot.ui.mainwindow.MainUI(doc, doAutoLayout=False)
-    window.saveFileName = doc.fileName
-
-    # run the application until exit
-    app.exec_()
-    logger.info("Leaving app")
-    pcot.config.save()
-
->>>>>>> dfe1b410
 
 if __name__ == "__main__":
     main()
