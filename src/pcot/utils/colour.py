--- conflicted
+++ resolved
@@ -1,12 +1,6 @@
-<<<<<<< HEAD
 from PySide2 import QtWidgets
 from PySide2.QtGui import QColor
 
-=======
-from PyQt5 import QtWidgets
-from PyQt5.QtGui import QColor
-import numpy as np
->>>>>>> bc63333c
 
 # functions for colour manipulation: converting from (r,g,b) range 0-1 triples to QColor
 # and back etc.
