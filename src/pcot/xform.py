--- conflicted
+++ resolved
@@ -9,11 +9,8 @@
 import json
 import time
 import traceback
-<<<<<<< HEAD
 import sys
-=======
 import uuid
->>>>>>> 4187883e
 from collections import deque
 from io import BytesIO
 from typing import List, Dict, Tuple, ClassVar, Optional, TYPE_CHECKING, Callable
